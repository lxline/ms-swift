--- conflicted
+++ resolved
@@ -78,13 +78,9 @@
 
         dataset = self._get_dataset()
         dataset_len = len(dataset)
-<<<<<<< HEAD
         total_iters = (int(dataset_len // self.args.num_sampling_per_gpu_batch_size)
                        + (dataset_len % self.args.num_sampling_per_gpu_batch_size > 0))
-=======
-        total_iters = int(dataset_len // self.args.num_sampling_per_gpu_batch_size)
 
->>>>>>> 74bc60b5
         if self.args.num_sampling_per_gpu_batches is None or self.args.num_sampling_per_gpu_batches > total_iters:
             self.args.num_sampling_per_gpu_batches = total_iters
 
