--- conflicted
+++ resolved
@@ -30,17 +30,14 @@
         elif self.args.sampler_type == 'mcts':
             from swift.llm.sampling.mcts import MctsSampler
             self.sampler = MctsSampler(self.args)
-<<<<<<< HEAD
+        elif self.args.sampler_type == 'distill':
+            from swift.llm.sampling.distill_sampler import DistillSampler
+            self.sampler = DistillSampler(self.args)
         elif self.args.sampler_type == 'dvts':
             from swift.llm.sampling.dvts import DvtsSampler
             self.sampler = DvtsSampler(self.args)
-=======
-        elif self.args.sampler_type == 'distill':
-            from swift.llm.sampling.distill_sampler import DistillSampler
-            self.sampler = DistillSampler(self.args)
         else:
             raise ValueError(f'Unsupported sampler type: {self.args.sampler_type}')
->>>>>>> 9f70ca2d
 
     def _get_dataset(self):
         args = self.args
