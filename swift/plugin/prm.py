import os
from typing import Dict, List, Union

import json
import torch

from swift.llm import InferRequest
from swift.llm.infer.protocol import ChatCompletionResponse, ChatCompletionResponseChoice, ChatMessage


class PRM:

    def __init__(self):
        # init here
        pass

    @torch.inference_mode()
    def infer(self, infer_requests: Union[List[InferRequest], List[Dict]], ground_truths: List[str],
              **kwargs) -> List[ChatCompletionResponse]:
        raise NotImplementedError


SYSTEM = """
You are a process reward model, give the reward value of the answer, you must follow the instructions below:

1. Output a float reward value between -1.0 and 1.0, -1.0 means the worst answer, 1.0 means the best answer, please think step by step to give your reasons and thoughts, but the reward must appare at the end with this format: **Reward: your-reward-value**.

2. The answer may be incomplete, you must give the reward by the existing part of the answer, taking into account semantic coherence, logical correctness, and clarity.

3. A ground truth answer will be given to you, it may be not the best one, consider it as a reference example.

Begin!
""" # noqa

QUERY = """
The original question or the previous conversation:

#query#

Here is the ground truth as the reference:

#ground_truth#

Given the upper information, give your reward(-1.0~1.0) of the following answer:

#response#
"""


class QwenMaxPRM(PRM):

    def infer(self, infer_requests: Union[List[InferRequest], List[Dict]], ground_truths: List[str],
              **kwargs) -> List[ChatCompletionResponse]:
        rewards = []

        from openai import OpenAI

        client = OpenAI(
            api_key=os.getenv('DASHSCOPE_API_KEY'),
            base_url='https://dashscope.aliyuncs.com/compatible-mode/v1',
        )

        for request, ground_truth in zip(infer_requests, ground_truths):
<<<<<<< HEAD
            previous = request.messages[:-1]
=======
            previous = request['messages'][:-1]
>>>>>>> 207e6da6
            if previous[0]['role'] == 'system':
                previous = previous[1:]

            assert request['messages'][-1]['role'] == 'assistant'
            query = QUERY.replace('#query#', json.dumps(previous))
            query = query.replace('#ground_truth#', ground_truth)
            query = query.replace('#response#', request['messages'][-1]['content'])
            messages = [
                {
                    'role': 'system',
                    'content': SYSTEM
                },
                {
                    'role': 'user',
                    'content': query
                },
            ]
            completion = client.chat.completions.create(
                model='qwen-max',
                messages=messages,
            )

            content = completion.choices[0].message.content
            if 'Reward:' not in content:
                rewards.append(None)
            try:
                reward = float(content.split('Reward:')[1].strip().replace('*', ''))
                rewards.append(reward)
            except Exception:
                rewards.append(None)

        return [
            ChatCompletionResponse(
                choices=[
                    ChatCompletionResponseChoice(
                        message=ChatMessage(content=1.0 if r else 0.0, role='assistant'), index=0, finish_reason='')
                ],
                model=None,
                usage=None) for r in rewards
        ]


class ClientPRM(PRM):

    def __init__(self, api_key=None, base_url=None, model=None):
        super().__init__()
        from swift.llm import InferClient
        import os
        if api_key is None:
            api_key = os.getenv('DASHSCOPE_API_KEY')
        if base_url is None:
            base_url = 'https://dashscope.aliyuncs.com/compatible-mode/v1'
        if model is None:
            model = 'qwen-plus'
        self.infer_engine = InferClient(base_url=base_url, api_key=api_key)
        self.infer_kwargs = {
            'model': model,
        }

<<<<<<< HEAD
    def infer(self, infer_requests: List[InferRequest], ground_truths: List[str],
              **kwargs) -> List[ChatCompletionResponse]:
        prm_infer_requests = []
        for request, ground_truth in zip(infer_requests, ground_truths):
            previous = request.messages[:-1]
            if previous[0]['role'] == 'system':
                previous = previous[1:]

            assert request.messages[-1]['role'] == 'assistant'
            query = QUERY.replace('#query#', json.dumps(previous))
            query = query.replace('#ground_truth#', ground_truth)
            query = query.replace('#response#', request.messages[-1]['content'])
=======
    def infer(self, infer_requests: Union[List[InferRequest], List[Dict]], ground_truths: List[str],
              **kwargs) -> List[ChatCompletionResponse]:
        prm_infer_requests = []
        for request, ground_truth in zip(infer_requests, ground_truths):
            previous = request['messages'][:-1]
            if previous[0]['role'] == 'system':
                previous = previous[1:]

            assert request['messages'][-1]['role'] == 'assistant'
            query = QUERY.replace('#query#', json.dumps(previous))
            query = query.replace('#ground_truth#', ground_truth)
            query = query.replace('#response#', request['messages'][-1]['content'])
>>>>>>> 207e6da6
            messages = [
                {
                    'role': 'system',
                    'content': SYSTEM
                },
                {
                    'role': 'user',
                    'content': query
                },
            ]

            prm_infer_requests.append(InferRequest(messages=messages))
<<<<<<< HEAD

        responses = self.infer_engine.infer(prm_infer_requests, **self.infer_kwargs)
        rewards = []
        for response in responses:
            content = response.choices[0].message.content
            if 'Reward:' not in content:
                rewards.append(None)
            try:
                reward = float(content.split('Reward:')[1].strip().replace('*', ''))
                rewards.append(reward)
            except Exception:
                rewards.append(None)

=======

        responses = self.infer_engine.infer(prm_infer_requests, **self.infer_kwargs)
        rewards = []
        for response in responses:
            content = response.choices[0].message.content
            if 'Reward:' not in content:
                rewards.append(None)
            try:
                reward = float(content.split('Reward:')[1].strip().replace('*', ''))
                rewards.append(reward)
            except Exception:
                rewards.append(None)

        return [
            ChatCompletionResponse(
                choices=[
                    ChatCompletionResponseChoice(
                        message=ChatMessage(content=1.0 if r else 0.0, role='assistant'), index=0, finish_reason='')
                ],
                model=None,
                usage=None) for r in rewards
        ]


class DummyPRM(PRM):
    """An example"""

    def __init__(self):
        # init here
        pass

    @torch.inference_mode()
    def infer(self, infer_requests: Union[List[InferRequest], List[Dict]], ground_truths: List[str],
              **kwargs) -> List[ChatCompletionResponse]:
>>>>>>> 207e6da6
        return [
            ChatCompletionResponse(
                choices=[
                    ChatCompletionResponseChoice(
<<<<<<< HEAD
                        message=ChatMessage(content=1.0 if r else 0.0, role='assistant'), index=0, finish_reason='')
                ],
                model=None,
                usage=None) for r in rewards
        ]
=======
                        message=ChatMessage(content=1.0, role='assistant'), index=0, finish_reason='')
                ],
                model=None,
                usage=None)
        ] * len(ground_truths)
>>>>>>> 207e6da6


prms = {
    'qwen_max': QwenMaxPRM,
    'client': ClientPRM,
<<<<<<< HEAD
=======
    'dummy': DummyPRM,
>>>>>>> 207e6da6
}<|MERGE_RESOLUTION|>--- conflicted
+++ resolved
@@ -61,11 +61,7 @@
         )
 
         for request, ground_truth in zip(infer_requests, ground_truths):
-<<<<<<< HEAD
-            previous = request.messages[:-1]
-=======
             previous = request['messages'][:-1]
->>>>>>> 207e6da6
             if previous[0]['role'] == 'system':
                 previous = previous[1:]
 
@@ -125,20 +121,6 @@
             'model': model,
         }
 
-<<<<<<< HEAD
-    def infer(self, infer_requests: List[InferRequest], ground_truths: List[str],
-              **kwargs) -> List[ChatCompletionResponse]:
-        prm_infer_requests = []
-        for request, ground_truth in zip(infer_requests, ground_truths):
-            previous = request.messages[:-1]
-            if previous[0]['role'] == 'system':
-                previous = previous[1:]
-
-            assert request.messages[-1]['role'] == 'assistant'
-            query = QUERY.replace('#query#', json.dumps(previous))
-            query = query.replace('#ground_truth#', ground_truth)
-            query = query.replace('#response#', request.messages[-1]['content'])
-=======
     def infer(self, infer_requests: Union[List[InferRequest], List[Dict]], ground_truths: List[str],
               **kwargs) -> List[ChatCompletionResponse]:
         prm_infer_requests = []
@@ -151,7 +133,6 @@
             query = QUERY.replace('#query#', json.dumps(previous))
             query = query.replace('#ground_truth#', ground_truth)
             query = query.replace('#response#', request['messages'][-1]['content'])
->>>>>>> 207e6da6
             messages = [
                 {
                     'role': 'system',
@@ -164,21 +145,6 @@
             ]
 
             prm_infer_requests.append(InferRequest(messages=messages))
-<<<<<<< HEAD
-
-        responses = self.infer_engine.infer(prm_infer_requests, **self.infer_kwargs)
-        rewards = []
-        for response in responses:
-            content = response.choices[0].message.content
-            if 'Reward:' not in content:
-                rewards.append(None)
-            try:
-                reward = float(content.split('Reward:')[1].strip().replace('*', ''))
-                rewards.append(reward)
-            except Exception:
-                rewards.append(None)
-
-=======
 
         responses = self.infer_engine.infer(prm_infer_requests, **self.infer_kwargs)
         rewards = []
@@ -213,31 +179,19 @@
     @torch.inference_mode()
     def infer(self, infer_requests: Union[List[InferRequest], List[Dict]], ground_truths: List[str],
               **kwargs) -> List[ChatCompletionResponse]:
->>>>>>> 207e6da6
         return [
             ChatCompletionResponse(
                 choices=[
                     ChatCompletionResponseChoice(
-<<<<<<< HEAD
-                        message=ChatMessage(content=1.0 if r else 0.0, role='assistant'), index=0, finish_reason='')
-                ],
-                model=None,
-                usage=None) for r in rewards
-        ]
-=======
                         message=ChatMessage(content=1.0, role='assistant'), index=0, finish_reason='')
                 ],
                 model=None,
                 usage=None)
         ] * len(ground_truths)
->>>>>>> 207e6da6
 
 
 prms = {
     'qwen_max': QwenMaxPRM,
     'client': ClientPRM,
-<<<<<<< HEAD
-=======
     'dummy': DummyPRM,
->>>>>>> 207e6da6
 }